"""MCP server implementation for kit."""

from __future__ import annotations

from typing import Dict, List, Optional, Any
from pathlib import Path
import logging
import json
import sys
import asyncio
import uuid

from mcp.server import Server
from mcp.server.stdio import stdio_server
from mcp.types import (
    ErrorData,
    GetPromptResult,
    Prompt,
    PromptArgument,
    PromptMessage,
    Resource,
    TextContent,
    Tool,
    INVALID_PARAMS,
    INTERNAL_ERROR,
)

# MCP SDK versions before 0.2 don't export ErrorContent / ResourceContent.
try:
    from mcp.types import ErrorContent, ResourceContent  # type: ignore
except ImportError:  # pragma: no cover
    from pydantic import BaseModel

    class ErrorContent(BaseModel):
        error: ErrorData

    class ResourceContent(BaseModel):
        resource: str
        uri: str

from pydantic import BaseModel, ValidationError

from ..repository import Repository
from ..vector_searcher import VectorSearcher
from ..docstring_indexer import DocstringIndexer
from ..summaries import Summarizer
from ..tree_sitter_symbol_extractor import TreeSitterSymbolExtractor

logging.basicConfig(
    level=logging.INFO,
    format="%(asctime)s - %(name)s - %(levelname)s - %(message)s",
    stream=sys.stderr,
)
logger = logging.getLogger("kit-mcp")


def create_error_content(code: str, message: str) -> ErrorContent:
    return ErrorContent(error=ErrorData(code=code, message=message))


class MCPError(Exception):
    def __init__(self, code: str, message: str):
        self.code = code
        self.message = message
        super().__init__(message)

    def to_error_data(self) -> ErrorData:
        return ErrorData(code=self.code, message=self.message)


class OpenRepoParams(BaseModel):
    path_or_url: str
    github_token: Optional[str] = None


class SearchParams(BaseModel):
    repo_id: str
    query: str
    pattern: str = "*.py"


class GetFileContentParams(BaseModel):
    repo_id: str
    file_path: str


class ExtractSymbolsParams(BaseModel):
    repo_id: str
    file_path: str
    symbol_type: Optional[str] = None


class FindSymbolUsagesParams(BaseModel):
    repo_id: str
    symbol_name: str
    symbol_type: Optional[str] = None
    file_path: Optional[str] = None


class GetFileTreeParams(BaseModel):
    repo_id: str


class SemanticSearchParams(BaseModel):
    repo_id: str
    query: str
    limit: Optional[int] = 10


class GetDocumentationParams(BaseModel):
    repo_id: str
    symbol_name: Optional[str] = None
    file_path: Optional[str] = None


class GetCodeSummaryParams(BaseModel):
    repo_id: str
    file_path: str
    symbol_name: Optional[str] = None


class KitServerLogic:
    def __init__(self):
        self._repos: Dict[str, Repository] = {}
        self._analyzers: Dict[str, Dict[str, Any]] = {}

    def get_repo(self, repo_id: str) -> Repository:
        repo = self._repos.get(repo_id)
        if not repo:
            raise MCPError(code=INVALID_PARAMS, message=f"Repository {repo_id} not found")
        return repo
    
    def open_repository(
        self, path_or_url: str, github_token: Optional[str] = None
    ) -> str:
        try:
            repo = Repository(path_or_url, github_token=github_token)
            repo_id = str(uuid.uuid4())
            self._repos[repo_id] = repo
            self._analyzers[repo_id] = {}
            return repo_id
        except FileNotFoundError as e:
            raise MCPError(code=INVALID_PARAMS, message=f"Repository path not found: {str(e)}")
        except Exception as e:
            raise MCPError(code=INVALID_PARAMS, message=str(e))

    def search_code(self, repo_id: str, query: str, pattern: str = "*.py") -> list[str]:
        repo = self.get_repo(repo_id)
        try:
            return repo.search_text(query, file_pattern=pattern)
        except Exception as e:
            raise MCPError(code=INVALID_PARAMS, message=f"Invalid search pattern: {str(e)}")

    def get_file_content(self, repo_id: str, file_path: str) -> str:
        repo = self.get_repo(repo_id)
        try:
            return repo.get_file_content(file_path)
        except FileNotFoundError as e:
            raise MCPError(code=INVALID_PARAMS, message=str(e))
        except Exception as e:
            raise MCPError(code=INVALID_PARAMS, message=f"Error reading file: {str(e)}")

    def extract_symbols(
        self, repo_id: str, file_path: str, symbol_type: Optional[str] = None
    ) -> list[dict]:
        repo = self.get_repo(repo_id)
        try:
            safe_path = self._check_within_repo(repo, file_path)
            rel_path = str(safe_path.relative_to(Path(repo.repo_path)))
            symbols = repo.extract_symbols(rel_path)
            return (
                [s for s in symbols if s["type"] == symbol_type] if symbol_type else symbols
            )
        except FileNotFoundError as e:
            raise MCPError(code=INVALID_PARAMS, message=str(e))
        except Exception as e:
            raise MCPError(code=INVALID_PARAMS, message=f"Error extracting symbols: {str(e)}")

    def find_symbol_usages(
        self,
        repo_id: str,
        symbol_name: str,
        file_path: Optional[str] = None,
        symbol_type: Optional[str] = None,
    ) -> list[dict]:
        repo = self.get_repo(repo_id)
        if file_path:
            # validate path but use only relative path for comparison
            safe_path = self._check_within_repo(repo, file_path)
            file_path_rel = str(safe_path.relative_to(Path(repo.repo_path)))
        else:
            file_path_rel = None

        usages = repo.find_symbol_usages(symbol_name, symbol_type=symbol_type)
        if file_path_rel:
            usages = [u for u in usages if u.get("file") == file_path_rel]
        return usages

    def get_file_tree(
        self,
        repo_id: str,
    ) -> Any:
        repo = self.get_repo(repo_id)
        tree_list = repo.get_file_tree()

        return tree_list

    def get_analyzer(self, repo_id: str, analyzer_name: str, kwargs: Optional[dict] = None) -> Any:
        if repo_id not in self._analyzers:
            raise MCPError(
                code=INVALID_PARAMS, message=f"Repository {repo_id} not found"
            )
        if analyzer_name not in self._analyzers[repo_id]:
            repo = self._repos[repo_id]
            if analyzer_name == "vector_searcher":
                embed_fn = (kwargs or {}).get("embed_fn")
                # Fallback to dummy embeddings if none provided → avoids crash
                if embed_fn is None:
                    embed_fn = lambda sents: [[0.0] * 768 for _ in sents]
                self._analyzers[repo_id][analyzer_name] = VectorSearcher(repo, embed_fn=embed_fn)
            elif analyzer_name == "docstring_indexer":
                self._analyzers[repo_id][analyzer_name] = DocstringIndexer(repo)
            elif analyzer_name == "code_summarizer":
                self._analyzers[repo_id][analyzer_name] = Summarizer(repo)
            elif analyzer_name == "symbol_extractor":
                self._analyzers[repo_id][analyzer_name] = TreeSitterSymbolExtractor(
                    repo
                )
            else:
                raise MCPError(
                    code=INVALID_PARAMS, message=f"Unknown analyzer: {analyzer_name}"
                )
        return self._analyzers[repo_id][analyzer_name]

    def semantic_search(self, repo_id: str, query: str, limit: int) -> Any:
        analyzer = self.get_analyzer(repo_id, "vector_searcher")
        if analyzer is None:
            raise MCPError(code=INTERNAL_ERROR, message="Vector search not available")
        return analyzer.search(query, limit=limit)

    def get_documentation(
        self, repo_id: str, symbol_name: Optional[str], file_path: Optional[str]
    ) -> Any:
        analyzer = self.get_analyzer(repo_id, "docstring_indexer")
        if file_path:
            safe = self._check_within_repo(self.get_repo(repo_id), file_path)
            file_path = str(safe.relative_to(Path(self.get_repo(repo_id).repo_path)))
        return analyzer.get_documentation(symbol_name=symbol_name, file_path=file_path)

    def get_code_summary(
        self, repo_id: str, file_path: str, symbol_name: Optional[str] = None
    ) -> Any:
        repo = self.get_repo(repo_id)
        # validate path
        safe_path = self._check_within_repo(repo, file_path)
        rel_path = str(safe_path.relative_to(Path(repo.repo_path)))
        try:
            analyzer = self.get_analyzer(repo_id, "code_summarizer")
            # Get all three types of summaries
            summaries: Dict[str, Any] = {}
            # Always get file summary
            summaries["file"] = analyzer.summarize_file(rel_path)
            
            # Get function and class summaries only if symbol_name is provided
            if symbol_name:
                try:
                    summaries["function"] = analyzer.summarize_function(rel_path, symbol_name)
                except ValueError as e:
                    # If symbol is not a function, set to None
                    summaries["function"] = None
                    
                try:
                    summaries["class"] = analyzer.summarize_class(rel_path, symbol_name)
                except ValueError as e:
                    # If symbol is not a class, set to None
                    summaries["class"] = None
            
            return summaries
            
        except Exception as e:
            raise MCPError(code=INVALID_PARAMS, message=str(e))
    
    def list_tools(self) -> list[Tool]:
        ro = {"readOnlyHint": True}
        return [
        Tool(name="open_repository", description="Open a repository and return its ID", inputSchema=OpenRepoParams.model_json_schema()),
<<<<<<< HEAD
        Tool(name="search_code", description="Search text in a repository", inputSchema=SearchParams.model_json_schema(), **ro),
        Tool(name="get_file_content", description="Get file contents", inputSchema=GetFileContentParams.model_json_schema(), **ro),
        Tool(name="extract_symbols", description="Extract symbols from a file", inputSchema=ExtractSymbolsParams.model_json_schema(), **ro),
        Tool(name="find_symbol_usages", description="Find symbol usages", inputSchema=FindSymbolUsagesParams.model_json_schema(), **ro),
        Tool(name="get_file_tree", description="Return repo file structure", inputSchema=GetFileTreeParams.model_json_schema(), **ro),
        Tool(name="semantic_search", description="Semantic similarity search", inputSchema=SemanticSearchParams.model_json_schema(), **ro),
        Tool(name="get_documentation", description="Fetch docstrings / docs", inputSchema=GetDocumentationParams.model_json_schema(), **ro),
        Tool(name="get_code_summary", description="Summarise a file (and optional symbol)", inputSchema=GetCodeSummaryParams.model_json_schema(), **ro),
=======
        Tool(name="search_code", description="Search for text in a repository", inputSchema=SearchParams.model_json_schema()),
        Tool(name="get_file_content", description="Get the content of a file", inputSchema=GetFileContentParams.model_json_schema()),
        Tool(name="extract_symbols", description="Extract code symbols from a file", inputSchema=ExtractSymbolsParams.model_json_schema()),
        Tool(name="find_symbol_usages", description="Find all usages of a symbol", inputSchema=FindSymbolUsagesParams.model_json_schema()),
        Tool(name="get_file_tree", description="Get the repository file structure", inputSchema=GetFileTreeParams.model_json_schema()),
        Tool(name="semantic_search", description="Search code using semantic similarity", inputSchema=SemanticSearchParams.model_json_schema()),
        Tool(name="get_documentation", description="Get documentation and docstrings", inputSchema=GetDocumentationParams.model_json_schema()),
        Tool(name="get_code_summary", description="Get a summary of code for a given file. If symbol_name is provided, also attempts to summarize it as a function and class.", inputSchema=GetCodeSummaryParams.model_json_schema()),
>>>>>>> bb085520
    ]

    def list_prompts(self) -> list[Prompt]:
        return [
        Prompt(
            name="open_repo",
            description="Open a repository and explore its contents",
            arguments=[
                PromptArgument(name="path_or_url", description="Path to local repository or GitHub URL", required=True),
                PromptArgument(name="github_token", description="GitHub token for private repositories", required=False),
            ],
        ),
        Prompt(
            name="search_repo",
            description="Search for code in a repository",
            arguments=[
                PromptArgument(name="repo_id", description="ID of the repository", required=True),
                PromptArgument(name="query", description="Text search query", required=True),
                PromptArgument(name="pattern", description="Optional file pattern (e.g. *.py)", required=False),
            ],
        ),
        Prompt(
            name="get_file_content",
            description="Get the content of a specific file",
            arguments=[
                PromptArgument(name="repo_id", description="ID of the repository", required=True),
                PromptArgument(name="file_path", description="Path to the file", required=True),
            ],
        ),
        Prompt(
            name="extract_symbols",
            description="Extract functions, classes or symbols from a file",
            arguments=[
                PromptArgument(name="repo_id", description="ID of the repository", required=True),
                PromptArgument(name="file_path", description="Path to the file", required=True),
                PromptArgument(name="symbol_type", description="Optional filter: function or class", required=False),
            ],
        ),
        Prompt(
            name="find_symbol_usages",
            description="Find all usages of a given symbol",
            arguments=[
                PromptArgument(name="repo_id", description="ID of the repository", required=True),
                PromptArgument(name="symbol_name", description="Name of the symbol to find", required=True),
                PromptArgument(name="file_path", description="Optional file path to narrow the search", required=False),
            ],
        ),
        Prompt(
            name="get_file_tree",
            description="Get the file structure of the repository",
            arguments=[
                PromptArgument(name="repo_id", description="ID of the repository", required=True),
            ],
        ),
        Prompt(
            name="semantic_search",
            description="Perform semantic code search",
            arguments=[
                PromptArgument(name="repo_id", description="ID of the repository", required=True),
                PromptArgument(name="query", description="Semantic query", required=True),
                PromptArgument(name="limit", description="Max number of results", required=False),
            ],
        ),
        Prompt(
            name="get_documentation",
            description="Extract docstrings or documentation from code",
            arguments=[
                PromptArgument(name="repo_id", description="ID of the repository", required=True),
                PromptArgument(name="symbol_name", description="Symbol to get documentation for", required=False),
                PromptArgument(name="file_path", description="File to extract documentation from", required=False),
            ],
        ),
        Prompt(
            name="get_code_summary",
            description="Get a summary of code for a given file. If symbol_name is provided, also attempts to summarize it as a function and class.",
            arguments=[
                PromptArgument(name="repo_id", description="ID of the repository", required=True),
                PromptArgument(name="file_path", description="Path to the file", required=True),
                PromptArgument(name="symbol_name", description="Optional name of a function or class to summarize. If provided, will attempt to summarize it as both a function and class.", required=False),
            ],
        ),
    ]

    def get_prompt(self, name: str, arguments: dict | None) -> GetPromptResult:
        if not arguments:
            raise MCPError(code=INVALID_PARAMS, message="Arguments are required")

        try:
            match name:
                case "open_repo":
                    path_or_url = arguments["path_or_url"]
                    github_token = arguments.get("github_token")
                    repo_id = self.open_repository(path_or_url, github_token)
                    repo = self._repos[repo_id]
                    return GetPromptResult(
                        description=f"Repository opened with ID: {repo_id}",
                        messages=[
                            PromptMessage(role="user", content=TextContent(type="text", text=f"Opened repo {repo_id} with tree:\n{repo.get_file_tree()}"))
                        ],
                    )
                case "search_repo":
                    results = self.search_code(arguments["repo_id"], arguments["query"], arguments.get("pattern", "*.py"))
                    return GetPromptResult(description="Search results", messages=[PromptMessage(role="user", content=TextContent(type="text", text=str(results)))])
                case "get_file_content":
                    content = self.get_file_content(arguments["repo_id"], arguments["file_path"])
                    return GetPromptResult(description="File content", messages=[PromptMessage(role="user", content=TextContent(type="text", text=content))])
                case "extract_symbols":
                    symbols = self.extract_symbols(arguments["repo_id"], arguments["file_path"], arguments.get("symbol_type"))
                    return GetPromptResult(description="Extracted symbols", messages=[PromptMessage(role="user", content=TextContent(type="text", text=json.dumps(symbols, indent=2)))])
                case "find_symbol_usages":
                    usages = self.find_symbol_usages(arguments["repo_id"], arguments["symbol_name"], arguments.get("file_path"), arguments.get("symbol_type"))
                    return GetPromptResult(description="Symbol usages", messages=[PromptMessage(role="user", content=TextContent(type="text", text=json.dumps(usages, indent=2)))])
                case "get_file_tree":
                    tree = self.get_file_tree(arguments["repo_id"])
                    return GetPromptResult(description="File tree", messages=[PromptMessage(role="user", content=TextContent(type="text", text=json.dumps(tree, indent=2)))])
                case "semantic_search":
                    results = self.semantic_search(arguments["repo_id"], arguments["query"], arguments.get("limit", 10))
                    return GetPromptResult(description="Semantic search results", messages=[PromptMessage(role="user", content=TextContent(type="text", text=json.dumps(results, indent=2)))])
                case "get_documentation":
                    docs = self.get_documentation(arguments["repo_id"], arguments.get("symbol_name"), arguments.get("file_path"))
                    return GetPromptResult(description="Documentation", messages=[PromptMessage(role="user", content=TextContent(type="text", text=json.dumps(docs, indent=2)))])
                case "get_code_summary":
                    summary = self.get_code_summary(arguments["repo_id"], arguments["file_path"], arguments.get("symbol_name"))
                    return GetPromptResult(description="Code summary", messages=[PromptMessage(role="user", content=TextContent(type="text", text=json.dumps(summary, indent=2)))])
                case _:
                    raise MCPError(code=INVALID_PARAMS, message=f"Unknown prompt: {name}")
        except KeyError as e:
            raise MCPError(code=INVALID_PARAMS, message=f"Missing required argument: {e.args[0]}")

    def list_resources(self) -> list[Resource]:
        """Expose heavyweight artifacts via resources."""
        return [
            Resource(
                name="file",
                description="Raw file contents",
                uri_template="/repos/{repo_id}/files/{file_path}",
                mime_type="text/plain",
            ),
            Resource(
                name="tree",
                description="Serialized repo tree JSON",
                uri_template="/repos/{repo_id}/tree",
                mime_type="application/json",
            ),
        ]

    def analyze_dependencies(self, repo_id: str, file_path: Optional[str], depth: int) -> Any:
        analyzer = self.get_analyzer(repo_id, "dependency_analyzer")
        if file_path:
            safe = self._check_within_repo(self.get_repo(repo_id), file_path)
            file_path = str(safe.relative_to(Path(self.get_repo(repo_id).repo_path)))
        return analyzer.analyze(file_path=file_path, depth=depth)

    # ---------------------------------------------------------------------
    # Internal path guard
    # ---------------------------------------------------------------------

    def _check_within_repo(self, repo: Repository, path: str) -> Path:  # noqa: D401
        """Resolve *path* against the repo root and ensure it stays inside it.

        Raises MCPError(INVALID_PARAMS) if the resolved path escapes the
        repository.  Returns the absolute ``Path`` on success.
        """
        requested = (Path(repo.repo_path) / path).resolve()
        if not str(requested).startswith(str(Path(repo.repo_path).resolve())):
            raise MCPError(INVALID_PARAMS, "Path traversal outside repository root")
        return requested

async def serve() -> None:
    server = Server("kit")
    logic = KitServerLogic()

    @server.call_tool()
    async def call_tool(name: str, arguments: dict) -> list[TextContent | ErrorContent | ResourceContent]:
        try:
            if name == "open_repository":
                args = OpenRepoParams(**arguments)
                repo_id = logic.open_repository(args.path_or_url, args.github_token)
                return [TextContent(type="text", text=repo_id)]
            elif name == "search_code":
                args = SearchParams(**arguments)
                results = logic.search_code(args.repo_id, args.query, args.pattern)
                return [TextContent(type="text", text=json.dumps(results, indent=2))]
            elif name == "get_file_content":
                args = GetFileContentParams(**arguments)
                # Validate path access but avoid sending full file in-band
                logic.get_file_content(args.repo_id, args.file_path)
                return [ResourceContent(resource="file", uri=f"/repos/{args.repo_id}/files/{args.file_path}")]
            elif name == "extract_symbols":
                args = ExtractSymbolsParams(**arguments)
                symbols = logic.extract_symbols(
                    args.repo_id, args.file_path, args.symbol_type
                )
                return [TextContent(type="text", text=json.dumps(symbols, indent=2))]
            elif name == "find_symbol_usages":
                args = FindSymbolUsagesParams(**arguments)
                usages = logic.find_symbol_usages(
                    args.repo_id, args.symbol_name, args.file_path, args.symbol_type
                )
                return [TextContent(type="text", text=json.dumps(usages, indent=2))]
            elif name == "get_file_tree":
                args = GetFileTreeParams(**arguments)
                # Return resource reference instead of full JSON
                logic.get_file_tree(args.repo_id)
                return [ResourceContent(resource="tree", uri=f"/repos/{args.repo_id}/tree")]
            elif name == "semantic_search":
                args = SemanticSearchParams(**arguments)
                results = logic.semantic_search(args.repo_id, args.query, args.limit)
                return [TextContent(type="text", text=json.dumps(results, indent=2))]
            elif name == "get_documentation":
                args = GetDocumentationParams(**arguments)
                docs = logic.get_documentation(
                    args.repo_id, args.symbol_name, args.file_path
                )
                return [TextContent(type="text", text=json.dumps(docs, indent=2))]
            elif name == "get_code_summary":
                args = GetCodeSummaryParams(**arguments)
                summary = logic.get_code_summary(
                    args.repo_id, args.file_path, args.symbol_name
                )
                return [TextContent(type="text", text=json.dumps(summary, indent=2))]
            else:
                raise MCPError(code=INVALID_PARAMS, message=f"Unknown tool: {name}")
        except ValidationError as e:
            return [create_error_content(INVALID_PARAMS, str(e))]
        except MCPError as e:
            return [create_error_content(e.code, e.message)]
        except Exception as e:
            logger.exception("Unhandled error")
            return [create_error_content(INTERNAL_ERROR, str(e))]
        
    @server.list_tools()
    async def list_tools() -> list[Tool]:
        return logic.list_tools()

    @server.list_prompts()
    async def list_prompts() -> list[Prompt]:
        return logic.list_prompts()

    @server.list_resources()
    async def _list_resources() -> list[Resource]:
        return logic.list_resources()

    @server.get_prompt()
    async def get_prompt(name: str, arguments: dict | None) -> GetPromptResult:
        return logic.get_prompt(name, arguments)

    options = server.create_initialization_options()
    async with stdio_server() as (read_stream, write_stream):
        await server.run(read_stream, write_stream, options)<|MERGE_RESOLUTION|>--- conflicted
+++ resolved
@@ -284,7 +284,6 @@
         ro = {"readOnlyHint": True}
         return [
         Tool(name="open_repository", description="Open a repository and return its ID", inputSchema=OpenRepoParams.model_json_schema()),
-<<<<<<< HEAD
         Tool(name="search_code", description="Search text in a repository", inputSchema=SearchParams.model_json_schema(), **ro),
         Tool(name="get_file_content", description="Get file contents", inputSchema=GetFileContentParams.model_json_schema(), **ro),
         Tool(name="extract_symbols", description="Extract symbols from a file", inputSchema=ExtractSymbolsParams.model_json_schema(), **ro),
@@ -292,17 +291,7 @@
         Tool(name="get_file_tree", description="Return repo file structure", inputSchema=GetFileTreeParams.model_json_schema(), **ro),
         Tool(name="semantic_search", description="Semantic similarity search", inputSchema=SemanticSearchParams.model_json_schema(), **ro),
         Tool(name="get_documentation", description="Fetch docstrings / docs", inputSchema=GetDocumentationParams.model_json_schema(), **ro),
-        Tool(name="get_code_summary", description="Summarise a file (and optional symbol)", inputSchema=GetCodeSummaryParams.model_json_schema(), **ro),
-=======
-        Tool(name="search_code", description="Search for text in a repository", inputSchema=SearchParams.model_json_schema()),
-        Tool(name="get_file_content", description="Get the content of a file", inputSchema=GetFileContentParams.model_json_schema()),
-        Tool(name="extract_symbols", description="Extract code symbols from a file", inputSchema=ExtractSymbolsParams.model_json_schema()),
-        Tool(name="find_symbol_usages", description="Find all usages of a symbol", inputSchema=FindSymbolUsagesParams.model_json_schema()),
-        Tool(name="get_file_tree", description="Get the repository file structure", inputSchema=GetFileTreeParams.model_json_schema()),
-        Tool(name="semantic_search", description="Search code using semantic similarity", inputSchema=SemanticSearchParams.model_json_schema()),
-        Tool(name="get_documentation", description="Get documentation and docstrings", inputSchema=GetDocumentationParams.model_json_schema()),
         Tool(name="get_code_summary", description="Get a summary of code for a given file. If symbol_name is provided, also attempts to summarize it as a function and class.", inputSchema=GetCodeSummaryParams.model_json_schema()),
->>>>>>> bb085520
     ]
 
     def list_prompts(self) -> list[Prompt]:
