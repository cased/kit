--- conflicted
+++ resolved
@@ -6,11 +6,7 @@
 
 Use `kit` to build things like code reviewers, code generators, even IDEs, all enriched with the right code context. Work with `kit` directly from Python, or with MCP + function calling, REST, or CLI.
 
-<<<<<<< HEAD
-`kit` also ships with damn fine code reviewer that works with your choice of LLM, supporting both GitHub PRs and local git diffs, showcasing the power of this library for building full products.
-=======
 `kit` also ships with [damn fine PR reviewer](https://kit.cased.com/pr-reviewer/) that works with your choice of LLM, at just the cost of tokens, showcasing the power of this library for building full products.
->>>>>>> bf725980
 
 Explore the **[Full Documentation](https://kit.cased.com)** for detailed usage, advanced features, and practical examples.
 
