--- conflicted
+++ resolved
@@ -172,11 +172,7 @@
 
 [[package]]
 name = "cased-kit"
-<<<<<<< HEAD
-version = "1.7.1"
-=======
 version = "1.7.2"
->>>>>>> bf725980
 source = { editable = "." }
 dependencies = [
     { name = "anthropic" },
