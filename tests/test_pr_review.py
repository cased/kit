--- conflicted
+++ resolved
@@ -547,7 +547,6 @@
 
     runner = CliRunner()
 
-<<<<<<< HEAD
     # Mock environment variables to provide valid tokens so we can test model validation
     with patch.dict(
         os.environ,
@@ -564,15 +563,4 @@
         assert result.exit_code == 1
         assert "Invalid model: invalid-model-name" in result.output
         assert "Did you mean one of these?" in result.output
-        assert "All available models:" in result.output
-=======
-    # Test with invalid model - should fail
-    result = runner.invoke(
-        app, ["review", "--model", "invalid-model-name", "--dry-run", "https://github.com/owner/repo/pull/123"]
-    )
-
-    assert result.exit_code == 1
-    assert "Invalid model: invalid-model-name" in result.output
-    assert "Did you mean one of these?" in result.output
-    assert "All available models:" in result.output
->>>>>>> aad99e05
+        assert "All available models:" in result.output