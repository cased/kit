--- conflicted
+++ resolved
@@ -59,18 +59,10 @@
 ignore_missing_imports = true
 
 [project.scripts]
-kit = "kit.cli:app"
-<<<<<<< HEAD
 kit-mcp = "kit.mcp:main"
-
-[project.optional-dependencies]
-dev = [
-]
-=======
 
 [project.optional-dependencies]
 dev = [
     "build", # build wheels
     "twine",  # publish to PyPI
-]
->>>>>>> 78ce71f3
+]