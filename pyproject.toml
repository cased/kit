--- conflicted
+++ resolved
@@ -1,10 +1,6 @@
 [project]
 name = "cased-kit"
-<<<<<<< HEAD
 version = "2.0.0rc4"
-=======
-version = "1.9.3"
->>>>>>> 87673add
 description = "A modular toolkit for LLM-powered codebase understanding."
 authors = [
     { name = "Cased", email = "ted@cased.com" }
